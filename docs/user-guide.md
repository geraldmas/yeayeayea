# Guide Utilisateur - Yeayeayea

## Introduction

Le Yeayeayea est un outil de création et de gestion de cartes pour un jeu de cartes à collectionner. Il permet de créer, modifier et organiser des cartes avec leurs propriétés, sorts, tags et altérations.

## Fonctionnalités Principales

### 1. Gestion des Cartes

#### Création d'une Carte
1. Cliquez sur l'onglet "Carte" dans la barre de navigation
2. Remplissez les champs suivants :
   - Nom de la carte
   - Type (personnage, objet, événement, lieu, action)
   - Rareté (gros_bodycount, interessant, banger, cheate)
   - Description
   - Image (URL)
   - Effet passif
   - Coût d'invocation
   - Propriétés spécifiques (PV, etc.)

#### Modification d'une Carte
1. Utilisez le navigateur de cartes pour trouver la carte à modifier
2. Cliquez sur la carte pour la charger dans le formulaire
3. Modifiez les champs souhaités
4. Sauvegardez les modifications

#### Suppression d'une Carte
1. Trouvez la carte dans le navigateur
2. Cliquez sur le bouton de suppression
3. Confirmez la suppression

### 2. Gestion des Tags

#### Ajout de Tags
1. Dans le formulaire de carte, utilisez la section "Tags"
2. Sélectionnez les tags existants ou créez-en de nouveaux
3. Les tags peuvent avoir des effets passifs

#### Création de Tags
1. Accédez à la section de gestion des tags
2. Créez un nouveau tag avec :
   - Nom
   - Effet passif (optionnel)

### 3. Gestion des Sorts

#### Ajout de Sorts
1. Dans le formulaire de carte, utilisez la section "Sorts"
2. Sélectionnez les sorts existants ou créez-en de nouveaux
3. Configurez les propriétés du sort :
   - Nom
   - Description
   - Coût
   - Effets spécifiques
<<<<<<< HEAD
   - Pour les effets de type `choice`, ajoutez des sous-effets et indiquez la chance de chaque issue.

Exemple d'effet `choice` :

```json
{
  "type": "choice",
  "subEffects": [
    { "weight": 70, "effect": { "type": "heal", "value": 5 } },
    { "weight": 30, "effect": { "type": "damage", "value": 5 } }
  ]
}
```
Lors de l'exécution, un des sous-effets est sélectionné selon son poids.
=======
   - Valeur pour chaque effet (damage, heal, etc.)

Chaque effet possède désormais son propre champ **value** qui détermine la puissance de l'action.
>>>>>>> 034ab88e

### 4. Gestion des Altérations

#### Création d'Altérations
1. Accédez à la section "Altérations"
2. Créez une nouvelle altération avec :
   - Nom
   - Description
   - Type (buff, debuff, status, other)
   - Durée
   - Effet unique ou empilable
   - Icône
   - Couleur

### 5. Création de Boosters

#### Création d'un Booster
1. Cliquez sur l'onglet "Booster"
2. Définissez :
   - Nom du booster
   - Cartes incluses
   - Rareté des cartes

## Fonctionnalités Avancées

### 1. Édition Aléatoire
- Utilisez le menu "Édition Aléatoire" pour :
  - Trouver des cartes sans image
  - Trouver des cartes sans description
  - Trouver des cartes sans tags
  - Trouver des cartes sans sorts
  - Trouver des cartes en cours de développement (WIP)

### 2. Navigation et Recherche
- Utilisez le navigateur de cartes pour :
  - Filtrer par type
  - Filtrer par rareté
  - Rechercher par nom
  - Trier par différentes propriétés

### 3. Gestion des Objectifs
- Suivez les objectifs de développement
- Marquez les objectifs comme complétés
- Recevez des notifications de progression

## Bonnes Pratiques

1. **Création de Cartes**
   - Commencez par les propriétés de base
   - Ajoutez les tags appropriés
   - Configurez les sorts
   - Testez les interactions

2. **Organisation**
   - Utilisez des tags descriptifs
   - Maintenez une cohérence dans les noms
   - Documentez les effets complexes

3. **Qualité**
   - Vérifiez les descriptions
   - Assurez-vous que les images sont de bonne qualité
   - Testez les interactions entre cartes

## Support

En cas de problème :
1. Consultez la documentation technique
2. Vérifiez les notifications d'erreur
3. Contactez l'administrateur si nécessaire

## Mises à Jour

L'application est régulièrement mise à jour avec :
- Nouvelles fonctionnalités
- Corrections de bugs
- Améliorations de l'interface
- Optimisations de performance <|MERGE_RESOLUTION|>--- conflicted
+++ resolved
@@ -54,7 +54,6 @@
    - Description
    - Coût
    - Effets spécifiques
-<<<<<<< HEAD
    - Pour les effets de type `choice`, ajoutez des sous-effets et indiquez la chance de chaque issue.
 
 Exemple d'effet `choice` :
@@ -69,11 +68,6 @@
 }
 ```
 Lors de l'exécution, un des sous-effets est sélectionné selon son poids.
-=======
-   - Valeur pour chaque effet (damage, heal, etc.)
-
-Chaque effet possède désormais son propre champ **value** qui détermine la puissance de l'action.
->>>>>>> 034ab88e
 
 ### 4. Gestion des Altérations
 
