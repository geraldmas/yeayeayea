import React, { useState, useEffect, useCallback } from 'react';
import { Spell, SpellEffect, WeightedSpellEffect } from '../types';
import { spellService } from '../utils/dataService';
import AlterationSelector from './AlterationSelector';
import { effectTypes } from '../utils/effectTypes';
import './SpellList.css';

interface SpellListProps {
  spellIds: number[];
  onChange: (spellIds: number[]) => void;
  maxSpells?: number;
}

const SpellList: React.FC<SpellListProps> = ({ spellIds, onChange, maxSpells }) => {
  const [spells, setSpells] = useState<Spell[]>([]);
  const [expandedSpellId, setExpandedSpellId] = useState<number | null>(null);
  const [loading, setLoading] = useState(true);
  const [editingEffect, setEditingEffect] = useState<{spellIndex: number, effectIndex: number} | null>(null);

<<<<<<< HEAD
=======
  // Effect types with their visual properties
  const effectTypes = [
    { value: 'damage', label: '⚔️ Dégâts', color: '#ffebee', needsValue: true, needsTarget: true },
    { value: 'heal', label: '💚 Soin', color: '#e8f5e9', needsValue: true, needsTarget: true },
    { value: 'draw', label: '🃏 Piocher', color: '#e3f2fd', needsValue: true, needsTarget: false },
    { value: 'resource', label: '⚡ Ressource', color: '#e0f2f1', needsValue: true, needsTarget: true },
    { value: 'apply_alteration', label: '🔄 Appliquer altération', color: '#d1c4e9', needsValue: false, needsTarget: true },
    { value: 'add_tag', label: '🏷️ Ajouter tag', color: '#e8eaf6', needsValue: false, needsTarget: true },
    { value: 'multiply_damage', label: '✖️ Multiplier dégâts', color: '#ffecb3', needsValue: true, needsTarget: false },
    { value: 'special', label: '✨ Effet spécial', color: '#fce4ec', needsValue: false, needsTarget: false },
    { value: 'choice', label: '🎲 Choix aléatoire', color: '#fafafa', needsValue: false, needsTarget: false }
    { value: 'disable_attack', label: '🚫 Désactiver attaque', color: '#ffe0e0', needsValue: false, needsTarget: true },
  ];

>>>>>>> b15e1bc4
  const loadSpells = useCallback(async () => {
    if (spellIds.length === 0) {
      setSpells([]);
      setLoading(false);
      return;
    }

    try {
      const loadedSpells = await Promise.all(
        spellIds.map(id => spellService.getById(id))
      );
      
      const validSpells = loadedSpells
        .filter((spell): spell is Spell => spell !== null)
        .map(spell => ({
          ...spell,
          effects: Array.isArray(spell.effects) ? spell.effects : []
        }));
        
      setSpells(validSpells);
    } catch (error) {
      console.error('Error loading spells:', error);
    } finally {
      setLoading(false);
    }
  }, [spellIds]);

  useEffect(() => {
    loadSpells();
  }, [loadSpells]);

  const handleCreateSpell = async () => {
    if (maxSpells && spellIds.length >= maxSpells) {
      alert(`Maximum ${maxSpells} sort${maxSpells > 1 ? 's' : ''} autorisé`);
      return;
    }

    const newSpell = {
      name: 'Nouveau sort',
      description: '',
      cost: 1,
      effects: [{
        type: 'damage' as const,
        value: 10,
        targetType: 'opponent' as const,
        chance: 100
      }],
      is_value_percentage: false
    };

    try {
      // Créer le sort
      const createdSpell = await spellService.create(newSpell);
      if (!createdSpell?.id) {
        throw new Error('Échec de la création du sort');
      }

      // Mettre à jour la liste des sorts
      const updatedSpellIds = [...spellIds, createdSpell.id];
      onChange(updatedSpellIds);

      // Mettre à jour l'état local
      setSpells(prevSpells => [...prevSpells, createdSpell]);
      setExpandedSpellId(createdSpell.id);

      // Recharger les sorts pour s'assurer que tout est synchronisé
      loadSpells();
    } catch (error) {
      console.error('Error creating spell:', error);
    }
  };

  const handleRemoveSpell = async (spellId: number) => {
    if (window.confirm('Êtes-vous sûr de vouloir supprimer ce sort ?')) {
      try {
        await spellService.delete(spellId);
        onChange(spellIds.filter(id => id !== spellId));
      } catch (error) {
        console.error('Error removing spell:', error);
      }
    }
  };

  const handleUpdateSpell = async (spellId: number, field: keyof Spell, value: any) => {
    const spellIndex = spells.findIndex(s => s.id === spellId);
    if (spellIndex === -1) return;

    try {
      const updatedSpells = [...spells];
      updatedSpells[spellIndex] = { 
        ...updatedSpells[spellIndex], 
        [field]: value 
      };
      setSpells(updatedSpells);

      await spellService.update(spellId, { [field]: value });
    } catch (error) {
      console.error('Error updating spell:', error);
      // En cas d'erreur, on recharge les sorts pour revenir à l'état précédent
      loadSpells();
    }
  };

  const handleAddEffect = async (spellId: number) => {
    const spellIndex = spells.findIndex(s => s.id === spellId);
    if (spellIndex === -1) return;

    const spell = spells[spellIndex];
    const newEffect: SpellEffect = {
      type: 'damage',
      value: 10,
      targetType: 'opponent',
      chance: 100
    };

    try {
      const updatedEffects = [...spell.effects, newEffect];
      await spellService.update(spellId, { effects: updatedEffects });
      
      const updatedSpells = [...spells];
      updatedSpells[spellIndex].effects = updatedEffects;
      setSpells(updatedSpells);
      
      // Set this new effect as the one being edited
      setEditingEffect({
        spellIndex,
        effectIndex: updatedEffects.length - 1
      });
    } catch (error) {
      console.error('Error adding effect:', error);
    }
  };

  const handleUpdateEffect = async (spellId: number, effectIndex: number, field: keyof SpellEffect, value: any) => {
    const spellIndex = spells.findIndex(s => s.id === spellId);
    if (spellIndex === -1 || !spells[spellIndex].effects[effectIndex]) return;

    const spell = spells[spellIndex];
    const updatedEffects = [...spell.effects];
    updatedEffects[effectIndex] = {
      ...updatedEffects[effectIndex],
      [field]: value
    };

    try {
      const updatedSpells = [...spells];
      updatedSpells[spellIndex] = {
        ...updatedSpells[spellIndex],
        effects: updatedEffects
      };
      setSpells(updatedSpells);

      await spellService.update(spellId, { effects: updatedEffects });
    } catch (error) {
      console.error('Error updating effect:', error);
      // En cas d'erreur, on recharge les sorts pour revenir à l'état précédent
      loadSpells();
    }
  };

  const handleRemoveEffect = async (spellId: number, effectIndex: number) => {
    const spellIndex = spells.findIndex(s => s.id === spellId);
    if (spellIndex === -1) return;

    const spell = spells[spellIndex];
    const updatedEffects = spell.effects.filter((_, i) => i !== effectIndex);

    try {
      await spellService.update(spellId, { effects: updatedEffects });
      
      const updatedSpells = [...spells];
      updatedSpells[spellIndex].effects = updatedEffects;
      setSpells(updatedSpells);
      
      if (editingEffect?.spellIndex === spellIndex && editingEffect?.effectIndex === effectIndex) {
        setEditingEffect(null);
      }
    } catch (error) {
      console.error('Error removing effect:', error);
    }
  };

  const handleAddSubEffect = (spellId: number, effectIndex: number) => {
    const spellIndex = spells.findIndex(s => s.id === spellId);
    if (spellIndex === -1) return;
    const spell = spells[spellIndex];
    const effect = spell.effects[effectIndex];
    const newSub: WeightedSpellEffect = { weight: 1, effect: { type: 'damage', value: 0, targetType: 'opponent' } };
    const updatedEffects = [...spell.effects];
    const subEffects = effect.subEffects ? [...effect.subEffects, newSub] : [newSub];
    updatedEffects[effectIndex] = { ...effect, subEffects };
    setSpells(spells.map((s, i) => i === spellIndex ? { ...s, effects: updatedEffects } : s));
    spellService.update(spellId, { effects: updatedEffects }).catch(console.error);
  };

  const handleUpdateSubEffect = (
    spellId: number,
    effectIndex: number,
    subIndex: number,
    field: keyof SpellEffect | 'weight',
    value: any
  ) => {
    const spellIndex = spells.findIndex(s => s.id === spellId);
    if (spellIndex === -1) return;
    const spell = spells[spellIndex];
    const effect = spell.effects[effectIndex];
    if (!effect.subEffects) return;
    const updatedEffects = [...spell.effects];
    const updatedSub = [...effect.subEffects];
    if (field === 'weight') {
      updatedSub[subIndex] = { ...updatedSub[subIndex], weight: value };
    } else {
      updatedSub[subIndex] = { ...updatedSub[subIndex], effect: { ...updatedSub[subIndex].effect, [field]: value } };
    }
    updatedEffects[effectIndex] = { ...effect, subEffects: updatedSub };
    setSpells(spells.map((s, i) => i === spellIndex ? { ...s, effects: updatedEffects } : s));
    spellService.update(spellId, { effects: updatedEffects }).catch(console.error);
  };

  const handleRemoveSubEffect = (spellId: number, effectIndex: number, subIndex: number) => {
    const spellIndex = spells.findIndex(s => s.id === spellId);
    if (spellIndex === -1) return;
    const spell = spells[spellIndex];
    const effect = spell.effects[effectIndex];
    if (!effect.subEffects) return;
    const updatedSub = effect.subEffects.filter((_, i) => i !== subIndex);
    const updatedEffects = [...spell.effects];
    updatedEffects[effectIndex] = { ...effect, subEffects: updatedSub };
    setSpells(spells.map((s, i) => i === spellIndex ? { ...s, effects: updatedEffects } : s));
    spellService.update(spellId, { effects: updatedEffects }).catch(console.error);
  };

  const getEffectTypeLabel = (type: string) => {
    return effectTypes.find(t => t.value === type)?.label || type;
  };

  const getEffectColor = (type: string) => {
    return effectTypes.find(t => t.value === type)?.color || '#f5f5f5';
  };

  if (loading) {
    return <div className="loading-container">Chargement des sorts...</div>;
  }

  return (
    <div className="spell-list">
      {spells.length === 0 ? (
        <div className="empty-state">
          <p>Aucun sort n'a été ajouté à cette carte.</p>
        </div>
      ) : (
        <div className="spells-container">
          {spells.map((spell) => (
            <div 
              key={spell.id} 
              className={`spell-card ${expandedSpellId === spell.id ? 'expanded' : ''}`}
            >
              <div className="spell-header" onClick={() => setExpandedSpellId(expandedSpellId === spell.id ? null : spell.id)}>
                <div className="spell-title">
                  <span className="spell-name">{spell.name || 'Sort sans nom'}</span>
                  <div className="spell-stats">
                    <span className="spell-cost" title="Coût en motivation">🎯 {spell.cost || 0}</span>
                    {(() => {
                      const val = spell.effects.find(e => e.type === 'damage' || e.type === 'heal')?.value;
                      return val !== undefined ? (
                        <span className="spell-power" title="Valeur">⚡ {val}</span>
                      ) : null;
                    })()}
                  </div>
                </div>
                <div className="spell-controls">
                  <button 
                    className="remove-button"
                    onClick={(e) => {
                      e.stopPropagation();
                      handleRemoveSpell(spell.id);
                    }}
                    title="Supprimer ce sort"
                  >
                    <span className="icon">×</span>
                  </button>
                </div>
              </div>

              {expandedSpellId === spell.id && (
                <div className="spell-details">
                  <div className="form-row">
                    <div className="form-group">
                      <label htmlFor={`spell-name-${spell.id}`}>Nom</label>
                      <input
                        id={`spell-name-${spell.id}`}
                        type="text"
                        value={spell.name}
                        onChange={(e) => handleUpdateSpell(spell.id, 'name', e.target.value)}
                        placeholder="Nom du sort"
                        className="form-input"
                      />
                    </div>
                  </div>

                  <div className="form-row">
                    <div className="form-group">
                      <label htmlFor={`spell-desc-${spell.id}`}>Description</label>
                      <textarea
                        id={`spell-desc-${spell.id}`}
                        value={spell.description || ''}
                        onChange={(e) => handleUpdateSpell(spell.id, 'description', e.target.value)}
                        placeholder="Description de l'effet du sort"
                        className="form-input"
                      />
                    </div>
                  </div>

                  <div className="form-row">
                    <div className="form-group">
                      <label htmlFor={`spell-cost-${spell.id}`}>Coût en motivation</label>
                      <input
                        id={`spell-cost-${spell.id}`}
                        type="number"
                        value={spell.cost || 0}
                        onChange={(e) => handleUpdateSpell(spell.id, 'cost', parseInt(e.target.value) || 0)}
                        className="form-input"
                      />
                    </div>
                  </div>
                  

                  <div className="spell-effects">
                    <h4>Effets du sort</h4>
                    {spell.effects.map((effect, effectIndex) => (
                      <div 
                        key={effectIndex}
                        className="effect-card"
                        style={{ backgroundColor: getEffectColor(effect.type) }}
                      >
                        <div className="effect-header">
                          <select
                            value={effect.type}
                            onChange={(e) => handleUpdateEffect(spell.id, effectIndex, 'type', e.target.value)}
                            className="effect-type-select"
                          >
                            {effectTypes.map(type => (
                              <option key={type.value} value={type.value}>
                                {type.label}
                              </option>
                            ))}
                          </select>
                          <span
                            className="effect-help"
                            title={effectTypes.find(t => t.value === effect.type)?.help}
                          >
                            ?
                          </span>
                          <button
                            onClick={() => handleRemoveEffect(spell.id, effectIndex)}
                            className="remove-effect-button"
                            title="Supprimer cet effet"
                          >
                            ×
                          </button>
                        </div>

                        {effectTypes.find(t => t.value === effect.type)?.needsValue && (
                          <div className="effect-value">
                            <label>
                              Puissance
                              <input
                                type="number"
                                value={effect.value || 0}
                                onChange={(e) => handleUpdateEffect(spell.id, effectIndex, 'value', parseInt(e.target.value) || 0)}
                                className="effect-input"
                              />
                            </label>
                          </div>
                        )}

                        {effectTypes.find(t => t.value === effect.type)?.needsTarget && (
                          <div className="effect-target">
                            <select
                              value={effect.targetType || 'opponent'}
                              onChange={(e) => handleUpdateEffect(spell.id, effectIndex, 'targetType', e.target.value)}
                              className="effect-input"
                            >
                              <option value="opponent">Adversaire</option>
                              <option value="self">Soi-même</option>
                              <option value="ally">Allié</option>
                              <option value="all">Tous</option>
                            </select>
                          </div>
                        )}

                        {effect.type === 'apply_alteration' && (
                          <div className="effect-alteration">
                            <AlterationSelector
                              selectedAlteration={effect.alteration}
                              onChange={(alterationId: number) => {
                                if (typeof alterationId === 'number') {
                                  handleUpdateEffect(spell.id, effectIndex, 'alteration', alterationId);
                                }
                              }}
                            />
                          </div>
                        )}

                        <div className="effect-chance">
                          <label>
                            Chance de succès:
                            <input
                              type="number"
                              value={effect.chance || 100}
                              onChange={(e) => handleUpdateEffect(spell.id, effectIndex, 'chance', parseInt(e.target.value) || 100)}
                              min="0"
                              max="100"
                              className="effect-input"
                            />
                            %
                          </label>
                        </div>

                        {effect.type === 'choice' && (
                          <div className="choice-sub-effects">
                            {(effect.subEffects || []).map((sub, subIndex) => (
                              <div key={subIndex} className="sub-effect">
                                <div className="sub-effect-header">
                                  <select
                                    value={sub.effect.type}
                                    onChange={(e) => handleUpdateSubEffect(spell.id, effectIndex, subIndex, 'type', e.target.value)}
                                    className="effect-type-select"
                                  >
                                    {effectTypes.filter(t => t.value !== 'choice').map(type => (
                                      <option key={type.value} value={type.value}>{type.label}</option>
                                    ))}
                                  </select>
                                  <button
                                    onClick={() => handleRemoveSubEffect(spell.id, effectIndex, subIndex)}
                                    className="remove-effect-button"
                                    title="Supprimer ce résultat"
                                  >
                                    ×
                                  </button>
                                </div>

                                {effectTypes.find(t => t.value === sub.effect.type)?.needsValue && (
                                  <input
                                    type="number"
                                    value={sub.effect.value || 0}
                                    onChange={(e) => handleUpdateSubEffect(spell.id, effectIndex, subIndex, 'value', parseInt(e.target.value) || 0)}
                                    className="effect-input"
                                  />
                                )}

                                {effectTypes.find(t => t.value === sub.effect.type)?.needsTarget && (
                                  <select
                                    value={sub.effect.targetType || 'opponent'}
                                    onChange={(e) => handleUpdateSubEffect(spell.id, effectIndex, subIndex, 'targetType', e.target.value)}
                                    className="effect-input"
                                  >
                                    <option value="opponent">Adversaire</option>
                                    <option value="self">Soi-même</option>
                                    <option value="ally">Allié</option>
                                    <option value="all">Tous</option>
                                  </select>
                                )}

                                <input
                                  type="number"
                                  value={sub.weight}
                                  onChange={(e) => handleUpdateSubEffect(spell.id, effectIndex, subIndex, 'weight', parseInt(e.target.value) || 1)}
                                  className="effect-input"
                                  min="1"
                                />
                              </div>
                            ))}

                            <button
                              onClick={() => handleAddSubEffect(spell.id, effectIndex)}
                              className="add-effect-button"
                            >
                              + Ajouter un résultat
                            </button>
                          </div>
                        )}
                      </div>
                    ))}

                    <button
                      onClick={() => handleAddEffect(spell.id)}
                      className="add-effect-button"
                    >
                      + Ajouter un effet
                    </button>
                  </div>
                </div>
              )}
            </div>
          ))}
        </div>
      )}

      <div className="spell-actions">
        <button 
          onClick={handleCreateSpell}
          className="add-spell-button"
        >
          + Créer un nouveau sort
        </button>
      </div>
    </div>
  );
};

export default SpellList;<|MERGE_RESOLUTION|>--- conflicted
+++ resolved
@@ -17,23 +17,7 @@
   const [loading, setLoading] = useState(true);
   const [editingEffect, setEditingEffect] = useState<{spellIndex: number, effectIndex: number} | null>(null);
 
-<<<<<<< HEAD
-=======
-  // Effect types with their visual properties
-  const effectTypes = [
-    { value: 'damage', label: '⚔️ Dégâts', color: '#ffebee', needsValue: true, needsTarget: true },
-    { value: 'heal', label: '💚 Soin', color: '#e8f5e9', needsValue: true, needsTarget: true },
-    { value: 'draw', label: '🃏 Piocher', color: '#e3f2fd', needsValue: true, needsTarget: false },
-    { value: 'resource', label: '⚡ Ressource', color: '#e0f2f1', needsValue: true, needsTarget: true },
-    { value: 'apply_alteration', label: '🔄 Appliquer altération', color: '#d1c4e9', needsValue: false, needsTarget: true },
-    { value: 'add_tag', label: '🏷️ Ajouter tag', color: '#e8eaf6', needsValue: false, needsTarget: true },
-    { value: 'multiply_damage', label: '✖️ Multiplier dégâts', color: '#ffecb3', needsValue: true, needsTarget: false },
-    { value: 'special', label: '✨ Effet spécial', color: '#fce4ec', needsValue: false, needsTarget: false },
-    { value: 'choice', label: '🎲 Choix aléatoire', color: '#fafafa', needsValue: false, needsTarget: false }
-    { value: 'disable_attack', label: '🚫 Désactiver attaque', color: '#ffe0e0', needsValue: false, needsTarget: true },
-  ];
-
->>>>>>> b15e1bc4
+
   const loadSpells = useCallback(async () => {
     if (spellIds.length === 0) {
       setSpells([]);
