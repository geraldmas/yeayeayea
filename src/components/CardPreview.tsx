import React, { useState, useEffect } from 'react';
import { Card, Spell, Alteration, Tag } from '../types';
import { alterationService, spellService, tagService } from '../utils/dataService';
import { getCardTags, getCardSpells } from '../utils/validation';
import CardDisplay from './CardDisplay';
import './CardPreview.css';

interface CardPreviewProps {
  card: Card;
  spellIds?: number[];
  tagIds?: number[];
}

const CardPreview: React.FC<CardPreviewProps> = ({ card, spellIds = [], tagIds = [] }) => {
  const [loadedTags, setLoadedTags] = useState<Tag[]>([]);
  const [loadedSpells, setLoadedSpells] = useState<Spell[]>([]);
  const [isLoading, setIsLoading] = useState(false);

  useEffect(() => {
    const loadCardData = async () => {
      setIsLoading(true);
      try {
        let finalTagIds = tagIds;
        let finalSpellIds = spellIds;

        if (card?.id && (!tagIds.length || !spellIds.length)) {
          const [cardTags, cardSpells] = await Promise.all([
            getCardTags(card.id),
            getCardSpells(card.id)
          ]);
          
          if (!tagIds.length) {
            finalTagIds = cardTags.map(tag => tag.tag_id);
          }
          if (!spellIds.length) {
            finalSpellIds = cardSpells.map(spell => spell.spell_id);
          }
        }

        const [tags, spells] = await Promise.all([
          tagService.getByIds(finalTagIds),
          spellService.getByIds(finalSpellIds)
        ]);

        setLoadedTags(tags.filter(Boolean));
        setLoadedSpells(spells.filter(Boolean));
      } catch (error) {
        console.error('Erreur lors du chargement des données de la carte:', error);
        setLoadedTags([]);
        setLoadedSpells([]);
      } finally {
        setIsLoading(false);
      }
    };

    loadCardData();
  }, [card?.id, spellIds, tagIds]);

  if (!card) return null;

  return (
    <CardDisplay
      title={card.name}
      description={card.description || ''}
      image={card.image || undefined}
      health={card.properties?.health}
      type={card.type as 'personnage' | 'lieu' | 'objet' | 'evenement' | 'action'}
      rarity={card.rarity as 'gros_bodycount' | 'interessant' | 'banger' | 'cheate'}
      tags={loadedTags.map(tag => tag.name || '')}
      passiveEffect={card.passive_effect || undefined}
      spells={loadedSpells.map(spell => ({
        id: spell.id,
        name: spell.name || '',
        description: spell.description || '',
        cost: spell.cost || null,
<<<<<<< HEAD
        range_min: spell.range_min || null,
        range_max: spell.range_max || null,
=======
        power: spell.power,
>>>>>>> e446216e
        is_value_percentage: spell.is_value_percentage || false,
        effects: spell.effects?.map(effect => ({
          type: effect.type,
          value: effect.value,
          duration: effect.duration || undefined,
          chance: effect.chance || undefined,
          alteration: effect.alteration,
          targetType: effect.targetType
        })) || []
      }))}
    />
  );
};

export default CardPreview;<|MERGE_RESOLUTION|>--- conflicted
+++ resolved
@@ -73,12 +73,6 @@
         name: spell.name || '',
         description: spell.description || '',
         cost: spell.cost || null,
-<<<<<<< HEAD
-        range_min: spell.range_min || null,
-        range_max: spell.range_max || null,
-=======
-        power: spell.power,
->>>>>>> e446216e
         is_value_percentage: spell.is_value_percentage || false,
         effects: spell.effects?.map(effect => ({
           type: effect.type,
