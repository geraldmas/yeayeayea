import { v4 as uuidv4 } from 'uuid';
import { CharacterCard, Alteration, Spell, SpellEffect, SpellLearningEntry } from '../types/index';
import { CardInstanceImpl } from './combatService';
import { CardInstance, SpellInstance } from '../types/combat';

// --- Mock Spell Data & Service (Placeholder) ---
// In a real scenario, this would come from a dedicated spell service and data store.
const mockSpellsDatabase: Map<number, Spell> = new Map([
<<<<<<< HEAD
  [101, { id: 101, name: 'Petite Frappe', description: 'Inflige de faibles dégâts.', cost: 1, range_min: 1, range_max: 1, effects: [{ type: 'damage', value: 5 }], is_value_percentage: false, created_at: new Date().toISOString(), updated_at: new Date().toISOString() }],
  [102, { id: 102, name: 'Mini Soin', description: 'Soigne légèrement.', cost: 2, range_min: 0, range_max: 0, effects: [{ type: 'heal', value: 5 }], is_value_percentage: false, created_at: new Date().toISOString(), updated_at: new Date().toISOString() }],
  [105, { id: 105, name: 'Boule de Feu Basique', description: 'Une boule de feu.', cost: 3, range_min: 1, range_max: 2, effects: [{ type: 'damage', value: 10 }], is_value_percentage: false, created_at: new Date().toISOString(), updated_at: new Date().toISOString() }],
  [201, { id: 201, name: 'Grande Guérison', description: 'Soigne une quantité modérée de PV.', cost: 5, range_min: 0, range_max: 0, effects: [{ type: 'heal', value: 20 }], is_value_percentage: false, created_at: new Date().toISOString(), updated_at: new Date().toISOString() }],
  [202, { id: 202, name: 'Frappe Puissante', description: 'Une frappe plus conséquente.', cost: 4, range_min: 1, range_max: 1, effects: [{ type: 'damage', value: 15 }], is_value_percentage: false, created_at: new Date().toISOString(), updated_at: new Date().toISOString() }],
=======
  [101, { id: 101, name: 'Petite Frappe', description: 'Inflige de faibles dégâts.', power: 5, cost: 1, effects: [{ type: 'damage', value: 5 }], is_value_percentage: false, created_at: new Date().toISOString(), updated_at: new Date().toISOString() }],
  [102, { id: 102, name: 'Mini Soin', description: 'Soigne légèrement.', power: 3, cost: 2, effects: [{ type: 'heal', value: 5 }], is_value_percentage: false, created_at: new Date().toISOString(), updated_at: new Date().toISOString() }],
  [105, { id: 105, name: 'Boule de Feu Basique', description: 'Une boule de feu.', power: 10, cost: 3, effects: [{ type: 'damage', value: 10 }], is_value_percentage: false, created_at: new Date().toISOString(), updated_at: new Date().toISOString() }],
  [201, { id: 201, name: 'Grande Guérison', description: 'Soigne une quantité modérée de PV.', power: 15, cost: 5, effects: [{ type: 'heal', value: 20 }], is_value_percentage: false, created_at: new Date().toISOString(), updated_at: new Date().toISOString() }],
  [202, { id: 202, name: 'Frappe Puissante', description: 'Une frappe plus conséquente.', power: 12, cost: 4, effects: [{ type: 'damage', value: 15 }], is_value_percentage: false, created_at: new Date().toISOString(), updated_at: new Date().toISOString() }],
>>>>>>> e446216e
]);

const mockSpellService = {
  getSpellById: (id: number): Spell | undefined => {
    return mockSpellsDatabase.get(id);
  }
};
// --- End Mock Spell Data & Service ---

/**
 * @file characterCardService.ts
 * @description Service de gestion des cartes personnage pour le jeu Yeayeayea
 * 
 * Les cartes personnage sont les entités principales que les joueurs utilisent pour combattre.
 * Contrairement aux autres types de cartes, les personnages peuvent :
 * - Gagner de l'expérience et monter en niveau
 * - Avoir des statistiques qui évoluent avec leur niveau
 * - Lancer des sorts et subir des altérations
 * - Équiper des objets
 * 
 * Ce service fournit les classes et méthodes nécessaires pour instancier des cartes personnage,
 * gérer leur évolution, et manipuler leurs statistiques pendant le jeu.
 */

/**
 * Extension de CardInstanceImpl pour les cartes de type personnage.
 * Ajoute les fonctionnalités de niveau et d'expérience qui permettent
 * aux personnages d'évoluer au cours d'une partie et de devenir plus puissants.
 */
export class CharacterCardInstance extends CardInstanceImpl {
  /** Niveau actuel du personnage */
  public level: number;
  
  /** Niveau maximum que le personnage peut atteindre */
  public maxLevel: number;
  
  /** Points d'expérience actuels */
  public xp: number;
  
  /** Points d'expérience nécessaires pour passer au niveau suivant */
  public xpToNextLevel: number;

  /**
   * Crée une nouvelle instance de carte personnage à partir d'une définition
   * Initialise les propriétés de niveau et d'expérience, et calcule les statistiques de base
   * 
   * @param card - Définition de carte personnage à instancier
   */
  constructor(card: CharacterCard) {
    super(card);
    
    // Initialisation des propriétés de niveau
    this.level = card.properties.level || 1;
    this.maxLevel = card.properties.maxLevel || 10;
    this.xp = card.properties.xp || 0;
    this.xpToNextLevel = card.properties.xpToNextLevel || this.calculateXPForNextLevel(this.level);
    
    // Ajustement des PV en fonction du niveau
    this.maxHealth = this.calculateMaxHealthForLevel(card.properties.baseHealth || card.properties.health, this.level);
    this.currentHealth = this.maxHealth;
    
    // Initialiser les statistiques temporaires
    this.updateStatsForLevel();

    // Initialiser les sorts disponibles en fonction du niveau et de la table d'apprentissage
    this._initializeSpells();
  }

  /**
   * Initialise les sorts disponibles pour le personnage en fonction de son niveau actuel
   * et de la table d'apprentissage des sorts définie dans ses propriétés.
   * @private
   */
  private _initializeSpells(): void {
    this.availableSpells = []; // Assure que la liste est vide avant de commencer
    const characterDefinition = this.cardDefinition as CharacterCard;
    const learningTable = characterDefinition.properties.spell_learning_table;

    if (learningTable && learningTable.length > 0) {
      learningTable.forEach(entry => {
        if (entry.level_learned <= this.level) {
          this._addSpellById(entry.spell_id);
        }
      });
    } else if (characterDefinition.properties.initial_spells) {
      // Fallback to initial_spells if spell_learning_table is not defined (legacy or simpler setup)
      characterDefinition.properties.initial_spells.forEach(spellId => {
        this._addSpellById(spellId);
      });
    }
  }

  /**
   * Ajoute un sort à la liste des sorts disponibles si pas déjà présent.
   * @param spellId L'ID du sort à ajouter.
   * @private
   */
  private _addSpellById(spellId: number): void {
    if (this.availableSpells.some(s => s.spell.id === spellId)) {
      // console.log(`Spell ${spellId} already learned.`);
      return; // Sort déjà appris
    }

    const spellDefinition = mockSpellService.getSpellById(spellId);
    if (spellDefinition) {
      this.availableSpells.push({
        spell: spellDefinition,
        cooldown: 0,
        isAvailable: true,
      });
      // console.log(`Spell ${spellDefinition.name} (ID: ${spellId}) added to available spells.`);
    } else {
      console.warn(`Spell definition not found for ID: ${spellId}`);
    }
  }

  /**
   * Vérifie et ajoute les nouveaux sorts appris au niveau actuel du personnage.
   * @private
   */
  private _learnSpellsForCurrentLevel(): void {
    const characterDefinition = this.cardDefinition as CharacterCard;
    const learningTable = characterDefinition.properties.spell_learning_table;

    if (learningTable && learningTable.length > 0) {
      learningTable.forEach(entry => {
        if (entry.level_learned === this.level) { // Seulement les sorts appris à CE niveau exact
          this._addSpellById(entry.spell_id);
        }
      });
    }
  }

  /**
   * Met à jour les statistiques en fonction du niveau actuel
   * Calcule l'attaque et la défense avec des bonus basés sur le niveau du personnage
   */
  public updateStatsForLevel(): void {
    const characterCard = this.cardDefinition as CharacterCard;
    const baseAttack = characterCard.properties.attack || 1;
    const baseDefense = characterCard.properties.defense || 0;
    
    // Bonus de niveau
    const attackBonus = Math.floor(this.level / 2) * 2; // +2 tous les 2 niveaux
    const defenseBonus = Math.floor(this.level / 3); // +1 tous les 3 niveaux
    
    // Met à jour les statistiques temporaires
    this.temporaryStats = {
      ...this.temporaryStats,
      attack: baseAttack + attackBonus,
      defense: baseDefense + defenseBonus
    };
  }

  /**
   * Ajoute de l'expérience à un personnage et gère le passage de niveau
   * Cette méthode est appelée lors de la défaite d'adversaires ou l'accomplissement d'objectifs
   * Si l'XP dépasse le seuil requis, le personnage monte automatiquement de niveau
   * 
   * @param amount - Quantité d'XP à ajouter au personnage
   * @returns `true` si le personnage a gagné un niveau grâce à cette expérience, `false` sinon
   */
  public addExperience(amount: number): boolean {
    if (this.level >= this.maxLevel) {
      return false; // Niveau maximum déjà atteint
    }

    this.xp += amount;
    
    if (this.xp >= this.xpToNextLevel) {
      this.levelUp();
      return true;
    }
    
    return false;
  }

  /**
   * Fait monter le personnage d'un niveau
   * Augmente ses statistiques, réinitialise son compteur d'XP et recalcule le seuil pour le niveau suivant
   * Cette méthode est appelée automatiquement par addExperience ou peut être déclenchée directement
   * par des effets spéciaux de cartes
   */
  public levelUp(): void {
    if (this.level >= this.maxLevel) {
      return; // Niveau maximum déjà atteint
    }

    // Enregistre l'ancienne santé maximale pour calculer le pourcentage actuel
    const oldMaxHealth = this.maxHealth;
    const healthPercentage = this.currentHealth / oldMaxHealth;

    // Incrémente le niveau
    this.level++;
    
    // Calcule les nouvelles statistiques
    this.xp = this.xp - this.xpToNextLevel; // L'expérience excédentaire est conservée
    this.xpToNextLevel = this.calculateXPForNextLevel(this.level);
    
    // Mise à jour des PV
    const characterCard = this.cardDefinition as CharacterCard;
    this.maxHealth = this.calculateMaxHealthForLevel(
      characterCard.properties.baseHealth || characterCard.properties.health, 
      this.level
    );
    
    // Garde le même pourcentage de vie qu'avant le level up
    this.currentHealth = Math.floor(this.maxHealth * healthPercentage);
    
    // Mise à jour des statistiques
    this.updateStatsForLevel();
    
    // Re-calcule toutes les statistiques temporaires basées sur les altérations
    this.recalculateTemporaryStats();

    // Vérifier et ajouter les nouveaux sorts appris à ce niveau
    this._learnSpellsForCurrentLevel();
  }

  /**
   * Calcule l'XP nécessaire pour atteindre le niveau suivant
   * Utilise une formule quadratique pour créer une courbe d'expérience
   * qui devient de plus en plus exigeante aux niveaux supérieurs
   * Formule : base * (niveau * facteur)²
   * 
   * @param level - Niveau actuel du personnage
   * @returns Quantité d'XP nécessaire pour passer au niveau suivant
   * @private
   */
  private calculateXPForNextLevel(level: number): number {
    const baseXP = 100;
    const factor = 1.5;
    return Math.floor(baseXP * Math.pow(level * factor, 2));
  }

  /**
   * Calcule les points de vie maximum en fonction du niveau
   * Augmente les PV de façon linéaire à chaque niveau, avec un facteur
   * de croissance proportionnel à la santé de base du personnage
   * Formule : base + (niveau - 1) * (facteurCroissance)
   * 
   * @param baseHealth - PV de base au niveau 1
   * @param level - Niveau actuel du personnage
   * @returns Points de vie maximum pour le niveau donné
   * @private
   */
  private calculateMaxHealthForLevel(baseHealth: number, level: number): number {
    const growthFactor = Math.max(5, baseHealth * 0.15); // 15% de la santé de base, minimum 5
    return Math.floor(baseHealth + (level - 1) * growthFactor);
  }
}

/**
 * Service pour gérer les cartes de type personnage
 * Fournit des méthodes utilitaires pour créer, valider et convertir des cartes personnage
 * Ce service est utilisé par le système de combat et d'autres composants qui manipulent
 * des cartes personnage
 */
export class CharacterCardService {
  /**
   * Crée une instance de carte personnage à partir d'une définition
   * Cette méthode est le point d'entrée principal pour instancier des cartes personnage
   * dans le système de combat
   * 
   * @param card - Définition de la carte personnage à instancier
   * @returns Une nouvelle instance de carte personnage initialisée avec ses propriétés de niveau
   */
  public createCharacterInstance(card: CharacterCard): CharacterCardInstance {
    return new CharacterCardInstance(card);
  }

  /**
   * Vérifie si une carte peut être considérée comme une carte personnage valide
   * Utilisé pour valider les données avant de créer une instance de carte personnage
   * 
   * @param card - Carte à vérifier
   * @returns `true` si la carte est un personnage valide avec les propriétés requises, `false` sinon
   */
  public isValidCharacterCard(card: any): card is CharacterCard {
    return (
      card &&
      card.type === 'personnage' &&
      card.properties &&
      typeof card.properties.health === 'number'
    );
  }

  /**
   * Convertit une carte générique en carte personnage typée si possible
   * Cette méthode est utile pour traiter des cartes provenant d'API ou de sources externes
   * où le typage strict n'est pas garanti
   * 
   * @param card - Carte générique à convertir en carte personnage
   * @returns La carte convertie en CharacterCard ou `null` si la conversion est impossible
   */
  public toCharacterCard(card: any): CharacterCard | null {
    if (!this.isValidCharacterCard(card)) {
      return null;
    }

    // S'assure que toutes les propriétés requises sont présentes
    const characterCard: CharacterCard = {
      ...card,
      properties: {
        ...card.properties,
        baseHealth: card.properties.baseHealth || card.properties.health,
        level: card.properties.level || 1,
        maxLevel: card.properties.maxLevel || 10,
        xp: card.properties.xp || 0,
        xpToNextLevel: card.properties.xpToNextLevel || 0, // Sera recalculé à l'initialisation
        attack: card.properties.attack || 1,
        defense: card.properties.defense || 0
      }
    };

    return characterCard;
  }
  
  /**
   * Calcule les PV maximums d'une carte personnage en fonction de son niveau
   * Utilise la même formule que dans l'instance pour garantir la cohérence
   * 
   * @param baseHealth - PV de base de la carte
   * @param level - Niveau pour lequel calculer les PV
   * @returns Les points de vie maximums calculés
   */
  public calculateMaxHealthForLevel(baseHealth: number, level: number): number {
    const growthFactor = Math.max(5, baseHealth * 0.15); // 15% de la santé de base, minimum 5
    return Math.floor(baseHealth + (level - 1) * growthFactor);
  }
  
  /**
   * Calcule l'XP nécessaire pour passer au niveau suivant
   * Utilise la même formule que dans l'instance pour garantir la cohérence
   * 
   * @param level - Niveau actuel
   * @returns La quantité d'XP nécessaire pour atteindre le niveau suivant
   */
  public calculateXPForNextLevel(level: number): number {
    const baseXP = 100;
    const factor = 1.5;
    return Math.floor(baseXP * Math.pow(level * factor, 2));
  }
}<|MERGE_RESOLUTION|>--- conflicted
+++ resolved
@@ -6,19 +6,11 @@
 // --- Mock Spell Data & Service (Placeholder) ---
 // In a real scenario, this would come from a dedicated spell service and data store.
 const mockSpellsDatabase: Map<number, Spell> = new Map([
-<<<<<<< HEAD
-  [101, { id: 101, name: 'Petite Frappe', description: 'Inflige de faibles dégâts.', cost: 1, range_min: 1, range_max: 1, effects: [{ type: 'damage', value: 5 }], is_value_percentage: false, created_at: new Date().toISOString(), updated_at: new Date().toISOString() }],
-  [102, { id: 102, name: 'Mini Soin', description: 'Soigne légèrement.', cost: 2, range_min: 0, range_max: 0, effects: [{ type: 'heal', value: 5 }], is_value_percentage: false, created_at: new Date().toISOString(), updated_at: new Date().toISOString() }],
-  [105, { id: 105, name: 'Boule de Feu Basique', description: 'Une boule de feu.', cost: 3, range_min: 1, range_max: 2, effects: [{ type: 'damage', value: 10 }], is_value_percentage: false, created_at: new Date().toISOString(), updated_at: new Date().toISOString() }],
-  [201, { id: 201, name: 'Grande Guérison', description: 'Soigne une quantité modérée de PV.', cost: 5, range_min: 0, range_max: 0, effects: [{ type: 'heal', value: 20 }], is_value_percentage: false, created_at: new Date().toISOString(), updated_at: new Date().toISOString() }],
-  [202, { id: 202, name: 'Frappe Puissante', description: 'Une frappe plus conséquente.', cost: 4, range_min: 1, range_max: 1, effects: [{ type: 'damage', value: 15 }], is_value_percentage: false, created_at: new Date().toISOString(), updated_at: new Date().toISOString() }],
-=======
-  [101, { id: 101, name: 'Petite Frappe', description: 'Inflige de faibles dégâts.', power: 5, cost: 1, effects: [{ type: 'damage', value: 5 }], is_value_percentage: false, created_at: new Date().toISOString(), updated_at: new Date().toISOString() }],
-  [102, { id: 102, name: 'Mini Soin', description: 'Soigne légèrement.', power: 3, cost: 2, effects: [{ type: 'heal', value: 5 }], is_value_percentage: false, created_at: new Date().toISOString(), updated_at: new Date().toISOString() }],
-  [105, { id: 105, name: 'Boule de Feu Basique', description: 'Une boule de feu.', power: 10, cost: 3, effects: [{ type: 'damage', value: 10 }], is_value_percentage: false, created_at: new Date().toISOString(), updated_at: new Date().toISOString() }],
-  [201, { id: 201, name: 'Grande Guérison', description: 'Soigne une quantité modérée de PV.', power: 15, cost: 5, effects: [{ type: 'heal', value: 20 }], is_value_percentage: false, created_at: new Date().toISOString(), updated_at: new Date().toISOString() }],
-  [202, { id: 202, name: 'Frappe Puissante', description: 'Une frappe plus conséquente.', power: 12, cost: 4, effects: [{ type: 'damage', value: 15 }], is_value_percentage: false, created_at: new Date().toISOString(), updated_at: new Date().toISOString() }],
->>>>>>> e446216e
+  [101, { id: 101, name: 'Petite Frappe', description: 'Inflige de faibles dégâts.', effects: [{ type: 'damage', value: 5 }], is_value_percentage: false, created_at: new Date().toISOString(), updated_at: new Date().toISOString() }],
+  [102, { id: 102, name: 'Mini Soin', description: 'Soigne légèrement.', effects: [{ type: 'heal', value: 5 }], is_value_percentage: false, created_at: new Date().toISOString(), updated_at: new Date().toISOString() }],
+  [105, { id: 105, name: 'Boule de Feu Basique', description: 'Une boule de feu.', effects: [{ type: 'damage', value: 10 }], is_value_percentage: false, created_at: new Date().toISOString(), updated_at: new Date().toISOString() }],
+  [201, { id: 201, name: 'Grande Guérison', description: 'Soigne une quantité modérée de PV.', effects: [{ type: 'heal', value: 20 }], is_value_percentage: false, created_at: new Date().toISOString(), updated_at: new Date().toISOString() }],
+  [202, { id: 202, name: 'Frappe Puissante', description: 'Une frappe plus conséquente.', effects: [{ type: 'damage', value: 15 }], is_value_percentage: false, created_at: new Date().toISOString(), updated_at: new Date().toISOString() }],
 ]);
 
 const mockSpellService = {
