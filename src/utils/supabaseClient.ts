import { createClient } from '@supabase/supabase-js';
import type { Card } from '../types';
import type { Database } from '../types/database.types';

/**
 * @file supabaseClient.ts
 * @description Client Supabase et fonctions d'accès à la base de données
 * Ce module configure le client Supabase et fournit des fonctions pour interagir
 * avec les tables du jeu Yeayeayea (cartes, sorts, tags, etc.)
 */

// Récupération des variables d'environnement
const supabaseUrl = process.env.REACT_APP_SUPABASE_URL;
const supabaseKey = process.env.REACT_APP_SUPABASE_ANON_KEY;

if (!supabaseUrl || !supabaseKey) {
  throw new Error('Missing Supabase environment variables');
}

/**
 * Instance du client Supabase typée avec le schéma de la base de données
 */
export const supabase = createClient<Database>(supabaseUrl, supabaseKey);

/**
 * Sauvegarde une carte dans la base de données (création ou mise à jour)
 * @param card - La carte à sauvegarder
 * @returns Un objet contenant la carte sauvegardée ou une erreur
 */
export const saveCard = async (card: Card) => {
  try {
    const formattedCard = {
      ...card,
      properties: card.properties || {},
    };

    if (card.id) {
      const { data, error } = await supabase
        .from('cards')
        .update(formattedCard)
        .eq('id', card.id)
        .select()
        .single();

      if (error) throw error;
      return { data, error: null };
    } else {
      const { data, error } = await supabase
        .from('cards')
        .insert(formattedCard)
        .select()
        .single();

      if (error) throw error;
      return { data, error: null };
    }
  } catch (error) {
    console.error('Erreur lors de la sauvegarde de la carte:', error);
    return { data: null, error };
  }
};

/**
 * Récupère toutes les cartes de la base de données
 * @returns Une promesse contenant la liste de toutes les cartes
 */
export async function getAllCards() {
  const { data, error } = await supabase
    .from('cards')
    .select('*')
    .order('updated_at', { ascending: false });

  if (error) throw error;

  // Convertir le format des données et s'assurer que les tableaux sont initialisés
  return (data || []).map(card => ({
    ...card,
    passive_effect: card.passive_effect,
    is_wip: card.is_wip ?? true, // Si is_wip est null, on considère la carte comme WIP
    is_crap: card.is_crap ?? false
  })) as Card[];
}

export async function searchCards(query: string) {
  const { data, error } = await supabase
    .from('cards')
    .select('*')
    .or(`name.ilike.%${query}%,description.ilike.%${query}%,type.ilike.%${query}%`)
    .order('updated_at', { ascending: false });

  if (error) throw error;

  // Réutiliser la même logique de conversion que dans getAllCards
  return (data || []).map(card => ({
    ...card,
    passive_effect: card.passive_effect,
    is_wip: card.is_wip ?? true, // Si is_wip est null, on considère la carte comme WIP
    is_crap: card.is_crap ?? false
  })) as Card[];
}

export async function deleteCard(id: number) {
  const { error } = await supabase
    .from('cards')
    .delete()
    .eq('id', id);

  if (error) throw error;
}

export async function getAutocompleteValues() {
  try {
    const { data: cards, error: cardsError } = await supabase
      .from('cards')
      .select('name, description, image, passive_effect');

    if (cardsError) throw cardsError;

    const suggestions = {
      names: Array.from(new Set(cards?.map(card => card.name) || [])),
      descriptions: Array.from(new Set(cards?.map(card => card.description).filter(Boolean) || [])),
      images: Array.from(new Set(cards?.map(card => card.image).filter(Boolean) || [])),
      passive_effects: Array.from(new Set(cards?.map(card => card.passive_effect).filter(Boolean) || []))
    };

    return suggestions;
  } catch (error) {
    console.error('Erreur lors du chargement des suggestions:', error);
    throw error;
  }
}

/**
 * Met à jour une carte existante dans la base de données.
 * Si l'identifiant est manquant ou vaut 0, la carte est insérée à la place.
 * @param card Carte à mettre à jour ou à insérer
 * @returns La carte enregistrée
 */
export const updateCard = async (card: Card) => {
  try {
    // Vérifier et nettoyer les données avant l'envoi
    const cleanedCard = { ...card };
    
    // S'assurer que properties est un objet valide
    if (!cleanedCard.properties) {
      cleanedCard.properties = {};
    }
    
    // S'assurer que les valeurs numériques sont bien des nombres
    if (cleanedCard.summon_cost !== null) {
      cleanedCard.summon_cost = Number(cleanedCard.summon_cost);
    }
    
    // S'assurer que properties.health est un nombre si défini
    if (cleanedCard.properties.health !== undefined) {
      cleanedCard.properties.health = Number(cleanedCard.properties.health);
    }
    
    // Supprimer la propriété tags qui n'existe pas dans la table cards
    const { tags, ...cardWithoutTags } = cleanedCard;
    
    // Vérifier si c'est une nouvelle carte (id = 0 ou manquant)
    if (!cardWithoutTags.id || cardWithoutTags.id === 0) {
      console.log('Carte avec ID 0 ou manquant détectée - utilisation de insertCard au lieu de updateCard');
      // Utiliser insertCard pour les nouvelles cartes
      return insertCard(cardWithoutTags);
    }
    
    console.log('Envoi de la carte pour mise à jour:', JSON.stringify(cardWithoutTags));
    
    const { data, error } = await supabase
      .from('cards')
      .update(cardWithoutTags)
      .eq('id', cardWithoutTags.id)
      .select() // Make sure to add .select() to return the updated data
      .single();
      
    if (error) {
      console.error('Error updating card:', error);
      console.error('Error details:', JSON.stringify(error));
      throw error;
    }
    
    return data;
  } catch (error) {
    console.error('Error updating card:', error);
    console.error('Error stacktrace:', (error as Error).stack);
    throw error;
  }
};

/**
 * Insère une nouvelle carte dans la base de données.
 * @param card Objet carte à insérer
 * @returns La carte insérée avec son identifiant
 */
export const insertCard = async (card: Card) => {
  // Supprimer la propriété tags qui n'existe pas dans la table "cards"
  const { id, tags, ...cardWithoutIdAndTags } = card;
  
  const { data, error } = await supabase
    .from('cards')
    .insert(cardWithoutIdAndTags)
    .select() // Make sure to add .select() to return the inserted data
    .single();
    
  if (error) {
    console.error('Error inserting card:', error);
    throw error;
  }
  
  return data;
<<<<<<< HEAD
};

/**
 * Met à jour la liste des sorts associés à une carte.
 * La fonction supprime d'abord toutes les relations existantes puis insère les
 * nouvelles associations fournies.
 * @param cardId Identifiant de la carte
 * @param spellIds Identifiants des sorts à lier
 */
export const updateCardSpells = async (cardId: number, spellIds: number[]) => {
  const { error: deleteError } = await supabase
    .from('card_spells')
    .delete()
    .eq('card_id', cardId);
  
  if (deleteError) throw deleteError;
  
  // Only insert if there are spells to add
  if (spellIds.length > 0) {
    const spellRelations = spellIds.map(spellId => ({
      card_id: cardId,
      spell_id: spellId
    }));
    
    const { error: insertError } = await supabase
      .from('card_spells')
      .insert(spellRelations);
    
    if (insertError) throw insertError;
  }
  
  return true;
};

/**
 * Met à jour les tags associés à une carte de la même manière que pour les
 * sorts. Toutes les anciennes relations sont supprimées avant l'insertion des
 * nouvelles.
 * @param cardId Identifiant de la carte
 * @param tagIds Identifiants des tags à lier
 */
export const updateCardTags = async (cardId: number, tagIds: number[]) => {
  const { error: deleteError } = await supabase
    .from('card_tags')
    .delete()
    .eq('card_id', cardId);
  
  if (deleteError) throw deleteError;
  
  // Only insert if there are tags to add
  if (tagIds.length > 0) {
    const tagRelations = tagIds.map(tagId => ({
      card_id: cardId,
      tag_id: tagId
    }));
    
    const { error: insertError } = await supabase
      .from('card_tags')
      .insert(tagRelations);
    
    if (insertError) throw insertError;
  }
  
  return true;
=======
>>>>>>> 5aa43d4d
};<|MERGE_RESOLUTION|>--- conflicted
+++ resolved
@@ -210,71 +210,4 @@
   }
   
   return data;
-<<<<<<< HEAD
 };
-
-/**
- * Met à jour la liste des sorts associés à une carte.
- * La fonction supprime d'abord toutes les relations existantes puis insère les
- * nouvelles associations fournies.
- * @param cardId Identifiant de la carte
- * @param spellIds Identifiants des sorts à lier
- */
-export const updateCardSpells = async (cardId: number, spellIds: number[]) => {
-  const { error: deleteError } = await supabase
-    .from('card_spells')
-    .delete()
-    .eq('card_id', cardId);
-  
-  if (deleteError) throw deleteError;
-  
-  // Only insert if there are spells to add
-  if (spellIds.length > 0) {
-    const spellRelations = spellIds.map(spellId => ({
-      card_id: cardId,
-      spell_id: spellId
-    }));
-    
-    const { error: insertError } = await supabase
-      .from('card_spells')
-      .insert(spellRelations);
-    
-    if (insertError) throw insertError;
-  }
-  
-  return true;
-};
-
-/**
- * Met à jour les tags associés à une carte de la même manière que pour les
- * sorts. Toutes les anciennes relations sont supprimées avant l'insertion des
- * nouvelles.
- * @param cardId Identifiant de la carte
- * @param tagIds Identifiants des tags à lier
- */
-export const updateCardTags = async (cardId: number, tagIds: number[]) => {
-  const { error: deleteError } = await supabase
-    .from('card_tags')
-    .delete()
-    .eq('card_id', cardId);
-  
-  if (deleteError) throw deleteError;
-  
-  // Only insert if there are tags to add
-  if (tagIds.length > 0) {
-    const tagRelations = tagIds.map(tagId => ({
-      card_id: cardId,
-      tag_id: tagId
-    }));
-    
-    const { error: insertError } = await supabase
-      .from('card_tags')
-      .insert(tagRelations);
-    
-    if (insertError) throw insertError;
-  }
-  
-  return true;
-=======
->>>>>>> 5aa43d4d
-};