--- conflicted
+++ resolved
@@ -329,7 +329,6 @@
 -- Index pour optimiser les requêtes par date
 CREATE INDEX idx_debug_logs_created_at ON public.debug_logs(created_at);
 
-<<<<<<< HEAD
 -- Table des statistiques des utilisateurs
 CREATE TABLE IF NOT EXISTS public.user_stats (
     user_id uuid PRIMARY KEY REFERENCES public.users(id) ON DELETE CASCADE,
@@ -347,7 +346,6 @@
     FOR EACH ROW
     EXECUTE FUNCTION update_updated_at_column();
 
-=======
 -- Table des sauvegardes de partie
 CREATE TABLE IF NOT EXISTS public.game_saves (
     id bigserial PRIMARY KEY,
@@ -369,7 +367,6 @@
 -- Index pour optimiser les requêtes par utilisateur
 CREATE INDEX idx_game_saves_user ON public.game_saves(user_id);
 
->>>>>>> d2595cfe
 -- Fonction pour nettoyer automatiquement les vieux logs
 CREATE OR REPLACE FUNCTION clean_old_logs()
 RETURNS void AS $$
