# TODO

## 🔥 Critique
- [x] Intégrer le système de charisme dans le **CombatService** (gain à la défaite, dépense à l'invocation)
- [x] Relier le **TargetingService** à une interface de sélection manuelle dans React
- [x] Implémenter la réduction des dégâts subis par la base (division par deux configurable)
- [x] Permettre la vente d'objets contre du charisme en tenant compte des modificateurs
- [x] Introduire la classification des cartes **Événement** (instantanée, temporaire, permanente)
- [x] Implémenter la gestion complète des cartes **Lieu** (distribution, sélection du lieu actif, pioche commune)
  - Rassembler les cartes lieu de chaque joueur puis tirer au hasard celle qui devient active
  - Stocker les cartes restantes dans une pioche commune modifiable par actions ou événements
- [x] Appliquer les conditions d'attaque sur la base selon le cahier des charges
  - Interdire l'attaque directe lorsque l'adversaire possède encore des personnages sur le terrain
  - Prévoir des exceptions pour les effets spéciaux (poison, dégâts directs, etc.)

## 🚀 Prioritaire
- [x] Créer un panneau de débug pour modifier en temps réel la configuration via `gameConfigService`
  - Permettre l'édition directe des valeurs `max_personnages`, `emplacements_objet`, `budget_motivation_initial` et `pv_base_initial`
  - Afficher les paramètres courants et enregistrer les modifications dans Supabase
- [x] Ajouter des tests unitaires pour `CombatManager` et `TagRuleParserService`
- [x] Finaliser la gestion de la motivation et de la base du joueur pendant le combat
  - Utiliser `MotivationService.renewMotivation` à chaque début de tour
  - Intégrer `PlayerBaseService` pour appliquer dégâts et soins sur la base des joueurs
- [x] Utiliser `gameConfigService` pour initialiser `max_personnages` et `pv_base_initial`
  - Charger les valeurs au démarrage du combat et lors des changements de configuration
- [x] Ajouter des tests pour `PlayerBaseService` (dégâts, soins et altérations)

## ⚡ Moyen terme
- [x] Esquisser un module de simulation de parties et stocker les résultats avec `simulationResultsService`
- [x] Documenter le moteur de règles et l'interface de débug dans `docs/technical.md`
- [x] Afficher les synergies actives lors des combats (tooltips ou logs)
  - Utiliser `tagRuleParser` pour identifier les effets déclenchés et les consigner via `combatLogService`
- [x] Mettre en place un système d'entraînement de l'IA basé sur les simulations
  - Exécuter régulièrement `simulateGame` pour collecter des métriques et ajuster les stratégies IA
- [x] Documenter un exemple de configuration JSON des synergies dans `cahierdescharges.md`

## 🌱 Améliorations
- [x] Optimiser l'interface mobile pour les petits écrans
  - Revoir la grille des cartes et l'affichage du GameBoard pour < 600px
- [ ] Nettoyer le code mort et les commentaires obsolètes
  - Passer en revue les services et composants non utilisés
- [x] Ajouter la possibilité de vendre ses objets depuis l'interface de gestion de deck
  - Connecter l'UI à `PlayerInventoryService.sellItem` et mettre à jour le charisme du joueur en temps réel
- [x] Mettre en place l'affichage des réalisations des joueurs
  - Exploiter les tables `achievements` et `user_achievements` pour suivre la progression

## 🎮 Gameplay
- [ ] Implémenter un système de tutoriel interactif
  - Créer des scénarios guidés pour expliquer les mécaniques de base
  - Ajouter des tooltips contextuels pour les nouvelles fonctionnalités
- [ ] Ajouter des effets visuels pour les interactions importantes
  - [x] Animer les dégâts et soins sur la base
<<<<<<< HEAD
  - [ ] Visualiser les synergies actives entre les cartes
=======
  - [x] Visualiser les synergies actives entre les cartes
>>>>>>> 8dca63f4
- [x] Créer un système de récompenses quotidiennes
  - Offrir du charisme et des objets bonus pour encourager la connexion régulière
  - Mettre en place des défis quotidiens avec des récompenses spéciales

## 🔧 Technique
- [ ] Optimiser les performances du moteur de combat
  - Réduire la complexité des calculs de synergies
  - Mettre en cache les résultats des règles fréquemment utilisées
- [ ] Améliorer la gestion des erreurs
  - Ajouter des logs détaillés pour le débogage
  - Implémenter un système de récupération après crash
- [ ] Mettre en place des tests de charge
  - Simuler des parties avec de nombreuses cartes et effets
  - Identifier et résoudre les goulots d'étranglement<|MERGE_RESOLUTION|>--- conflicted
+++ resolved
@@ -50,11 +50,7 @@
   - Ajouter des tooltips contextuels pour les nouvelles fonctionnalités
 - [ ] Ajouter des effets visuels pour les interactions importantes
   - [x] Animer les dégâts et soins sur la base
-<<<<<<< HEAD
-  - [ ] Visualiser les synergies actives entre les cartes
-=======
   - [x] Visualiser les synergies actives entre les cartes
->>>>>>> 8dca63f4
 - [x] Créer un système de récompenses quotidiennes
   - Offrir du charisme et des objets bonus pour encourager la connexion régulière
   - Mettre en place des défis quotidiens avec des récompenses spéciales
