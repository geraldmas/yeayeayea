--- conflicted
+++ resolved
@@ -8,11 +8,8 @@
 - Node.js 18 or later
 - npm
 
-<<<<<<< HEAD
 Environment variables are read from a `.env` file. Example configuration is provided in the repository. Adjust the Supabase keys and other values to match your setup. When running in production, the `SESSION_SECRET` variable **must** be set or the Express server will exit with an error.
-=======
-Copy `.env.example` to `.env` and fill in the required values locally. The `.env` file should **not** be committed to version control.
->>>>>>> b1be018e
+
 
 ## Installation
 
